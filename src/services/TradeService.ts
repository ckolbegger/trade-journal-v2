--- conflicted
+++ resolved
@@ -1,16 +1,8 @@
 import type { Trade } from '@/lib/position'
-<<<<<<< HEAD
-import { PositionService, validateExitTrade } from '@/lib/position'
-import { calculateCostBasis } from '@/utils/costBasis'
-import { computePositionStatus } from '@/utils/statusComputation'
-import { processFIFO, type FIFOResult } from '@/lib/utils/fifo'
-import { calculatePlanVsExecution, type PlanVsExecution } from '@/lib/utils/planVsExecution'
-=======
 import { PositionService } from '@/lib/position'
 import { TradeValidator } from '@/domain/validators/TradeValidator'
 import { PositionStatusCalculator } from '@/domain/calculators/PositionStatusCalculator'
 import { CostBasisCalculator } from '@/domain/calculators/CostBasisCalculator'
->>>>>>> e7b86787
 
 export class TradeService {
   private positionService: PositionService
@@ -21,46 +13,6 @@
   }
 
   /**
-<<<<<<< HEAD
-   * Validate trade data before processing
-   */
-  private validateTrade(trade: Omit<Trade, 'id'>): void {
-    // Validate required fields
-    if (!trade.position_id || !trade.trade_type ||
-        trade.quantity === undefined || trade.price === undefined ||
-        !trade.timestamp) {
-      throw new Error('Trade validation failed: Missing required fields')
-    }
-
-    // Validate trade_type
-    if (trade.trade_type !== 'buy' && trade.trade_type !== 'sell') {
-      throw new Error('Trade validation failed: Invalid trade type')
-    }
-
-    // Validate quantity
-    if (trade.quantity <= 0) {
-      throw new Error('Trade validation failed: Quantity must be positive')
-    }
-
-    // Validate price (allow >= 0 for worthless exits)
-    if (trade.price < 0) {
-      throw new Error('Trade validation failed: Price must be >= 0')
-    }
-
-    // Validate timestamp
-    if (trade.timestamp instanceof Date && isNaN(trade.timestamp.getTime())) {
-      throw new Error('Trade validation failed: Invalid timestamp')
-    }
-
-    // Validate underlying (if provided, must not be empty)
-    if (trade.underlying !== undefined && trade.underlying.trim() === '') {
-      throw new Error('Trade validation failed: underlying cannot be empty')
-    }
-  }
-
-  /**
-=======
->>>>>>> e7b86787
    * Generate unique ID for trade
    */
   private generateTradeId(): string {
@@ -93,7 +45,7 @@
 
     // Additional validation for exit trades
     if (tradeWithUnderlying.trade_type === 'sell') {
-      validateExitTrade(position, tradeWithUnderlying.quantity, tradeWithUnderlying.price)
+      TradeValidator.validateExitTrade(position, tradeWithUnderlying.quantity, tradeWithUnderlying.price)
     }
 
     // Create the trade with generated ID
@@ -139,11 +91,7 @@
 
   /**
    * Compute position status based on trade data
-<<<<<<< HEAD
-   * Returns: 'planned' (no trades) | 'open' (net qty > 0) | 'closed' (net qty === 0)
-=======
    * Delegates to PositionStatusCalculator for status computation
->>>>>>> e7b86787
    */
   async computePositionStatus(positionId: string): Promise<'planned' | 'open' | 'closed'> {
     const position = await this.positionService.getById(positionId)
@@ -154,46 +102,6 @@
   }
 
   /**
-   * Calculate FIFO cost basis and P&L for a position
-   * Returns detailed breakdown of realized/unrealized P&L
-   *
-   * @param positionId - Position ID to calculate P&L for
-   * @param currentPrice - Current market price for unrealized P&L calculation
-   * @returns FIFO calculation result with realized/unrealized P&L breakdown
-   */
-  async calculateFIFOPnL(positionId: string, currentPrice: number): Promise<FIFOResult> {
-    const position = await this.positionService.getById(positionId)
-    if (!position) {
-      throw new Error(`Position not found: ${positionId}`)
-    }
-    return processFIFO(position.trades, currentPrice)
-  }
-
-  /**
-   * Calculate plan vs execution comparison for a closed position
-   * Compares planned entry/exit prices against actual execution
-   *
-   * @param positionId - Closed position ID to analyze
-   * @returns Plan vs execution comparison metrics
-   * @throws Error if position is not closed or not found
-   */
-  async calculatePlanVsExecution(positionId: string): Promise<PlanVsExecution> {
-    const position = await this.positionService.getById(positionId)
-    if (!position) {
-      throw new Error(`Position not found: ${positionId}`)
-    }
-
-    if (position.status !== 'closed') {
-      throw new Error('Cannot calculate plan vs execution for non-closed position')
-    }
-
-    // Get current FIFO result for realized P&L
-    const fifoResult = processFIFO(position.trades, 0) // currentPrice doesn't matter for closed positions
-
-    return calculatePlanVsExecution(position, fifoResult)
-  }
-
-  /**
    * Close the service connection
    */
   close(): void {
